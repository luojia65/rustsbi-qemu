--- conflicted
+++ resolved
@@ -129,13 +129,6 @@
                 HsmState::StartPending as u8,
                 Ordering::AcqRel,
                 Ordering::Acquire,
-<<<<<<< HEAD
-            );
-        if current_state == Err(HsmState::Started as u8) {
-            return SbiRet::already_available();
-        }
-        // hart is already transitioning from started state
-=======
             ); 
         // procceed with invalid hart states.
         // - the given hartid is already started, the compare exchange should fail and suggests current state as `Started`,
@@ -144,7 +137,6 @@
             return SbiRet::already_available()
         } 
         // - otherwise return invalid parameter, this may be caused for hart is already transitioning from started state
->>>>>>> ab6b2606
         if current_state != Ok(HsmState::Stopped as u8) {
             return SbiRet::invalid_param();
         }
@@ -179,13 +171,8 @@
                 Ordering::Acquire,
             );
         // check current hart state
-<<<<<<< HEAD
-        if current_state == Err(HsmState::Started as u8) {
-            return SbiRet::failed(); // illegal state
-=======
         if current_state.is_err() {
             return SbiRet::failed() // illegal state
->>>>>>> ab6b2606
         }
         // fill in the parameter
         let mut config_lock = self.last_command.lock();
@@ -199,13 +186,8 @@
     }
     fn hart_get_status(&self, hart_id: usize) -> SbiRet {
         self.state.lock().get(&hart_id).map_or(
-<<<<<<< HEAD
-            SbiRet::invalid_param(), // if given hart is invalid
-            |a| SbiRet::ok(a.load(Ordering::Relaxed) as usize),
-=======
             SbiRet::invalid_param(), // not in `state` map structure, the given hart id is invalid
             |a| SbiRet::ok(a.load(Ordering::Relaxed) as usize)
->>>>>>> ab6b2606
         )
     }
     // Supervisor requested current hart to suspend.
@@ -270,27 +252,6 @@
                 if current_state.is_err() {
                     return SbiRet::failed() // illegal state
                 }
-<<<<<<< HEAD
-                match () {
-                    #[cfg(any(target_arch = "riscv32", target_arch = "riscv64"))]
-                    () => unsafe {
-                        asm!(
-                            "csrr   a0, mhartid",
-                            "jr     {resume_addr}",
-                            resume_addr = in(reg) resume_addr,
-                            in("a1") opaque,
-                            options(noreturn)
-                        )
-                    },
-                    #[cfg(not(any(target_arch = "riscv32", target_arch = "riscv64")))]
-                    () => {
-                        drop((resume_addr, opaque));
-                        unimplemented!("not RISC-V instruction set architecture")
-                    }
-                };
-            }
-            _ => SbiRet::not_supported(),
-=======
                 drop(state_lock);
                 // retentive suspend
                 suspend_current_hart(&self);
@@ -304,7 +265,6 @@
             // There could be other platform specific suspend types; RustSBI-QEMU does not define any
             // platform suspend types. It gives SBI return value as not supported.
             _ => SbiRet::not_supported()
->>>>>>> ab6b2606
         }
     }
 }
