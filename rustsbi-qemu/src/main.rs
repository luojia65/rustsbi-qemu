--- conflicted
+++ resolved
@@ -152,15 +152,9 @@
         asm!(
             "li     {tmp}, ((0x08 << 16) | (0x1F << 8) | (0x1F << 0) )", // 0 = NAPOT,ARWX; 1 = NAPOT,ARWX; 2 = TOR,A;
             "csrw   0x3A0, {tmp}",
-<<<<<<< HEAD
             "li     {tmp}, ((0x0000000010001000 >> 2) | 0x3ff)", // 0 = 0x0000000010001000-0x0000000010001fff
             "csrw   0x3B0, {tmp}",
             "li     {tmp}, ((0x0000000080000000 >> 2) | 0x3ffffff)", // 1 = 0x0000000080000000-0x000000008fffffff
-=======
-            "li     {tmp}, ((0x0000000080000000 >> 2) | 0x3ffffff)", // 0 = 0x0000000080000000-0x000000008fffffff
-            "csrw   0x3B0, {tmp}",
-            "li     {tmp}, ((0x0000000010001000 >> 2) | 0x3ff)", // 1 = 0x0000000010001000-0x0000000010001fff
->>>>>>> 9885e74b
             "csrw   0x3B1, {tmp}",
             "sfence.vma",
             tmp = out(reg) _
