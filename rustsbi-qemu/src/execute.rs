--- conflicted
+++ resolved
@@ -58,44 +58,11 @@
                 mie::clear_mtimer();
             },
             GeneratorState::Yielded(MachineTrap::MachineSoft()) => match hsm.last_command() {
-<<<<<<< HEAD
-                Some(HsmCommand::Start(start_addr, opaque)) => {
-                    unsafe {
-                        riscv::register::satp::write(0);
-                        riscv::register::sstatus::clear_sie();
-                    }
-                    hsm.record_current_start_finished();
-                    match () {
-                        #[cfg(any(target_arch = "riscv32", target_arch = "riscv64"))]
-                        () => unsafe {
-                            asm!(
-                                "csrr   a0, mhartid",
-                                "jr     {start_addr}",
-                                start_addr = in(reg) start_addr,
-                                in("a1") opaque,
-                                options(noreturn)
-                            )
-                        },
-                        #[cfg(not(any(target_arch = "riscv32", target_arch = "riscv64")))]
-                        () => {
-                            drop((start_addr, opaque));
-                            unimplemented!("not RISC-V instruction set architecture")
-                        }
-                    };
-                }
-=======
                 Some(HsmCommand::Start(_start_paddr, _opaque)) => panic!("rustsbi-qemu: illegal state"),
->>>>>>> ab6b2606
                 Some(HsmCommand::Stop) => {
                     // no hart stop command in qemu, record stop state and pause
                     hsm.record_current_stop_finished();
                     pause();
-<<<<<<< HEAD
-                }
-                None => panic!(
-                    "rustsbi-qemu: machine soft interrupt with no hart state monitor command"
-                ),
-=======
                     if let Some(HsmCommand::Start(start_paddr, opaque)) = hsm.last_command() {
                         unsafe {
                             riscv::register::satp::write(0);
@@ -109,7 +76,6 @@
                     }
                 },
                 None => panic!("rustsbi-qemu: machine soft interrupt with no hart state monitor command"),
->>>>>>> ab6b2606
             },
             GeneratorState::Complete(()) => {
                 use rustsbi::Reset;
